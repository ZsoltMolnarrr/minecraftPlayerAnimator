plugins {
    id "architectury-plugin" version "3.4-SNAPSHOT"
<<<<<<< HEAD
    id "dev.architectury.loom" version "1.3.+" apply false
=======
    id "dev.architectury.loom" version "1.2.+" apply false
>>>>>>> b9f6beb0

    //Publishing
    id 'com.matthewprenger.cursegradle' version '1.4.0' apply false
    id "com.modrinth.minotaur" version "2.8.7" apply false
    id 'com.github.johnrengelman.shadow' version '8.1.1' apply false
}

architectury {
    minecraft = rootProject.minecraft_version
}

project.mod_version = mod_version + "+1.20"

allprojects {
    apply plugin: "java"
    apply plugin: "architectury-plugin"
    apply plugin: "maven-publish"

    archivesBaseName = rootProject.archives_base_name
    version = rootProject.mod_version
    group = rootProject.maven_group

    repositories {
        mavenCentral()
        maven {
            name 'KosmX\'s maven'
            url 'https://maven.kosmx.dev/'
        }
        exclusiveContent {
            forRepository {
                maven {
                    name = "Modrinth"
                    url = "https://api.modrinth.com/maven"
                }
            }
            filter {
                includeGroup "maven.modrinth"
            }
        }
    }

    dependencies {
        compileOnly 'com.google.code.findbugs:jsr305:3.0.2'
    }

    tasks.withType(JavaCompile) {
        options.encoding = "UTF-8"
        options.release = 17
    }

    java {
        withSourcesJar()
    }
}

ext.ENV = System.getenv()

ext.cfType = ENV.RELEASE_TYPE ? ENV.RELEASE_TYPE : "alpha"
ext.changes = ENV.CHANGELOG ? ENV.CHANGELOG.replaceAll("\\\\n", "\n") : ""
ext.ENV = System.getenv()
boolean upload = ENV.UPLOAD_TO_PORTAL ? ENV.UPLOAD_TO_PORTAL == "true" : false

ext.keysExists = ENV.KOSMX_MAVEN_USER != null || project.getGradle().getStartParameter().isDryRun()

if(keysExists) {
    project.ext.keys = new Properties()
    if (project.getGradle().getStartParameter().isDryRun()) {
        println("Dry run, loading publish scripts")
        //All of these are fake, don't waste your time with it. (Copied from API docs and random generated)
        project.ext.keys.modrinth_token = "gho_pJ9dGXVKpfzZp4PUHSxYEq9hjk0h288Gwj4S"
        project.ext.keys.curseforge_key = "00000000-0000-0000-0000-000000000000"
        project.ext.keys.kosmx_maven = "V2h5IGRpZCB5b3UgZGVjb2RlIGl0PyAg"
        project.ext.keys.kosmx_maven_user = "username"
    } else {
        println("Keys loaded, loading publish scripts")
        project.ext.keys.modrinth_token = ENV.MODRINTH_TOKEN
        project.ext.keys.curseforge_key = ENV.CURSEFORGE_TOKEN
        project.ext.keys.kosmx_maven = ENV.KOSMX_MAVEN_TOKEN
        project.ext.keys.kosmx_maven_user = ENV.KOSMX_MAVEN_USER
    }

    publish {
        if (upload) {
            finalizedBy(':minecraft:publishMod')
        }
    }
}<|MERGE_RESOLUTION|>--- conflicted
+++ resolved
@@ -1,10 +1,6 @@
 plugins {
     id "architectury-plugin" version "3.4-SNAPSHOT"
-<<<<<<< HEAD
-    id "dev.architectury.loom" version "1.3.+" apply false
-=======
-    id "dev.architectury.loom" version "1.2.+" apply false
->>>>>>> b9f6beb0
+    id "dev.architectury.loom" version "1.4.+" apply false
 
     //Publishing
     id 'com.matthewprenger.cursegradle' version '1.4.0' apply false
