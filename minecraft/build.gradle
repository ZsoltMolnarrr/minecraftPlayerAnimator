plugins {
    id 'java'
}

repositories {
    mavenCentral()
}

subprojects {
    apply plugin: "dev.architectury.loom"

    loom {
        silentMojangMappingsLicense()
    }

    dependencies {
        minecraft "com.mojang:minecraft:${rootProject.minecraft_version}"
        // The following line declares the mojmap mappings, you may use other mappings as well
        mappings loom.officialMojangMappings()
        // The following line declares the yarn mappings you may select this one as well.
        // mappings "net.fabricmc:yarn:1.19+build.2:v2"
    }
<<<<<<< HEAD
}

if (keysExists) {
    task publishMod {
        finalizedBy(":${project.name}:fabric:modrinth")
        finalizedBy(":${project.name}:forge:modrinth")
        finalizedBy(":${project.name}:fabric:curseforge")
        finalizedBy(":${project.name}:forge:curseforge")
=======

    compileJava {
        options.release.set 8 //Java 8 as target
>>>>>>> 0bcffbc8
    }
}<|MERGE_RESOLUTION|>--- conflicted
+++ resolved
@@ -20,7 +20,10 @@
         // The following line declares the yarn mappings you may select this one as well.
         // mappings "net.fabricmc:yarn:1.19+build.2:v2"
     }
-<<<<<<< HEAD
+
+    compileJava {
+        options.release.set 8 //Java 8 as target
+    }
 }
 
 if (keysExists) {
@@ -29,10 +32,5 @@
         finalizedBy(":${project.name}:forge:modrinth")
         finalizedBy(":${project.name}:fabric:curseforge")
         finalizedBy(":${project.name}:forge:curseforge")
-=======
-
-    compileJava {
-        options.release.set 8 //Java 8 as target
->>>>>>> 0bcffbc8
     }
 }