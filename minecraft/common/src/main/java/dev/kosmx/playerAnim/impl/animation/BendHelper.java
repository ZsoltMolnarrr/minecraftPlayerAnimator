package dev.kosmx.playerAnim.impl.animation;

import com.mojang.math.Matrix4f;
import dev.kosmx.playerAnim.core.impl.AnimationProcessor;
import dev.kosmx.playerAnim.core.util.SetableSupplier;
import dev.kosmx.playerAnim.impl.IBendHelper;
import dev.kosmx.playerAnim.impl.IUpperPartHelper;
import io.github.kosmx.bendylib.IModelPart;
import io.github.kosmx.bendylib.MutableModelPart;
import io.github.kosmx.bendylib.impl.BendableCuboid;
import net.minecraft.client.model.geom.ModelPart;
import net.minecraft.core.Direction;

import org.jetbrains.annotations.ApiStatus;
import org.jetbrains.annotations.Nullable;
import org.jetbrains.annotations.NotNull;

<<<<<<< HEAD
@ApiStatus.Internal
public class BendHelper implements IBendHelper {
=======
public class BendHelper extends MutableModelPart implements IBendHelper {
>>>>>>> dd9adc5e

    @Nullable
    protected SetableSupplier<AnimationProcessor> emote;
    protected float axis = 0;
    protected float angl = 0;


    public BendHelper(ModelPart modelPart, boolean isUpperPart, @Nullable SetableSupplier<AnimationProcessor> emote){
        super(modelPart);
        this.emote = emote;
        ((IModelPart) modelPart).mutate(this);
        ((IUpperPartHelper) modelPart).setUpperPart(isUpperPart);
    }

    /**
     * function to avoid impossible type resolve
     */
    public static IBendHelper createNew(ModelPart modelPart, boolean isUpper, @Nullable SetableSupplier<AnimationProcessor> emote) {
        return new BendHelper(modelPart, isUpper, emote);
    }

    @Override
    public String modId(){
        return "playerAnimator";
    }


    /**
     * This mod has always 4 priority, but not always active.
     *
     * @return 0
     */
    @Override
    public int getPriority(){
        return 4;
    }

    public Matrix4f getMatrix4f(){
        return ((BendableCuboid) this.iCuboids.get(0)).getLastPosMatrix();
    }

    public BendableCuboid getCuboid(){
        return (BendableCuboid) this.iCuboids.get(0);
    }

    @Override
    public boolean isActive(){
        return this.emote != null && this.emote.get() != null && this.emote.get().isActive() && angl != 0;
    }

    @Override
    public void setAnimation(@Nullable SetableSupplier<AnimationProcessor> emote){
        this.emote = emote;
    }

    @Nullable
    public SetableSupplier<AnimationProcessor> getEmote(){
        return emote;
    }

    @Override
    public void bend(float a, float b){
        this.axis = a;
        this.angl = b;
        ((BendableCuboid) this.iCuboids.get(0)).applyBend(a, b);
    }


    public void copyBend(@NotNull IBendHelper mutableModelPart){
        if (mutableModelPart instanceof BendHelper) {
            BendHelper modelPart = (BendHelper) mutableModelPart;
            this.bend(modelPart.axis, modelPart.angl);
        }
    }

    @Override
    public void addBendedCuboid(int i, int i1, int i2, int i3, int i4, int i5, float scale, Direction up) {
        this.addCuboid(i, i1, i2, i3, i4, i5, scale, up);
    }
}<|MERGE_RESOLUTION|>--- conflicted
+++ resolved
@@ -15,12 +15,8 @@
 import org.jetbrains.annotations.Nullable;
 import org.jetbrains.annotations.NotNull;
 
-<<<<<<< HEAD
 @ApiStatus.Internal
-public class BendHelper implements IBendHelper {
-=======
 public class BendHelper extends MutableModelPart implements IBendHelper {
->>>>>>> dd9adc5e
 
     @Nullable
     protected SetableSupplier<AnimationProcessor> emote;
