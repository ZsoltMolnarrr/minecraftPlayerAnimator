--- conflicted
+++ resolved
@@ -88,17 +88,17 @@
     @ApiStatus.Internal
     public static void resourceLoaderCallback(@NotNull ResourceManager manager, Logger logger) {
         animations.clear();
-        for (var resource: manager.listResources("player_animation", location -> location.getPath().endsWith(".json")).entrySet()) {
-            try (var input = resource.getValue().open()) {
+        for (ResourceLocation resource: manager.listResources("player_animation", location -> location.getPath().endsWith(".json"))) {
+            try (InputStream input = manager.getResource(resource).getInputStream()) {
 
                 //Deserialize the animation json. GeckoLib animation json can contain multiple animations.
-                for (var animation : AnimationSerializing.deserializeAnimation(input)) {
+                for (KeyframeAnimation animation : AnimationSerializing.deserializeAnimation(input)) {
 
                     //Save the animation for later use.
-                    animations.put(new ResourceLocation(resource.getKey().getNamespace(), PlayerAnimationRegistry.serializeTextToString((String) animation.extraData.get("name")).toLowerCase(Locale.ROOT)), animation);
+                    animations.put(new ResourceLocation(resource.getNamespace(), PlayerAnimationRegistry.serializeTextToString((String) animation.extraData.get("name")).toLowerCase(Locale.ROOT)), animation);
                 }
             } catch(IOException e) {
-                logger.error("Error while loading payer animation: " + resource.getKey());
+                logger.error("Error while loading payer animation: " + resource);
                 logger.error(e.getMessage());
                 StringWriter sw = new StringWriter();
                 PrintWriter pw = new PrintWriter(sw);
@@ -114,21 +114,12 @@
      * Helper function to convert animation name to string
      */
     public static String serializeTextToString(String arg) {
-<<<<<<< HEAD
         try {
-            var component = Component.Serializer.fromJson(arg);
+            Component component = Component.Serializer.fromJson(arg);
             if (component != null) {
                 return component.getString();
             }
         } catch(Exception ignored) { }
         return arg.replace("\"", "");
-=======
-        Component component = Component.Serializer.fromJson(arg);
-        if (component != null) {
-            return component.getString();
-        } else {
-            return arg.replace("\"", "");
-        }
->>>>>>> e178e648
     }
 }