package dev.kosmx.playerAnim.mixin;

import com.mojang.blaze3d.vertex.PoseStack;
import com.mojang.math.Vector3f;
import dev.kosmx.playerAnim.api.TransformType;
import dev.kosmx.playerAnim.core.impl.AnimationProcessor;
import dev.kosmx.playerAnim.core.util.Pair;
import dev.kosmx.playerAnim.core.util.Vec3f;
import dev.kosmx.playerAnim.impl.Helper;
import dev.kosmx.playerAnim.impl.IAnimatedPlayer;
import net.minecraft.client.renderer.MultiBufferSource;
import net.minecraft.client.renderer.block.model.ItemTransforms;
import net.minecraft.client.renderer.entity.layers.ItemInHandLayer;
import net.minecraft.world.entity.HumanoidArm;
import net.minecraft.world.entity.LivingEntity;
import net.minecraft.world.item.ItemStack;
import org.spongepowered.asm.mixin.Mixin;
import org.spongepowered.asm.mixin.injection.At;
import org.spongepowered.asm.mixin.injection.Inject;
import org.spongepowered.asm.mixin.injection.callback.CallbackInfo;

@Mixin(ItemInHandLayer.class)
public class HeldItemMixin {

    @Inject(method = "renderArmWithItem", at = @At(value = "INVOKE", target = "Lcom/mojang/blaze3d/vertex/PoseStack;mulPose(Lcom/mojang/math/Quaternion;)V", ordinal = 0))
    private void renderMixin(LivingEntity livingEntity, ItemStack stack, ItemTransforms.TransformType transformationMode, HumanoidArm arm, PoseStack matrices, MultiBufferSource vertexConsumers, int light, CallbackInfo ci){
<<<<<<< HEAD
        if(Helper.isBendEnabled() && livingEntity instanceof IAnimatedPlayer player){
            if(player.playerAnimator_getAnimation().isActive()){
                AnimationProcessor anim = player.playerAnimator_getAnimation();
=======
        if(Helper.isBendEnabled() && livingEntity instanceof IAnimatedPlayer){
            IAnimatedPlayer player = (IAnimatedPlayer) livingEntity;
            if(player.getAnimation().isActive()){
                AnimationProcessor anim = player.getAnimation();
>>>>>>> fbf1b419

                Vec3f data = anim.get3DTransform(arm == HumanoidArm.LEFT ? "leftArm" : "rightArm", TransformType.BEND, new Vec3f(0f, 0f, 0f));

                Pair<Float, Float> pair = new Pair<>(data.getX(), data.getY());

                float offset = 0.25f;
                matrices.translate(0, offset, 0);
                float bend = pair.getRight();
                float axisf = - pair.getLeft();
                Vector3f axis = new Vector3f((float) Math.cos(axisf), 0, (float) Math.sin(axisf));
                //return this.setRotation(axis.getRadialQuaternion(bend));
                matrices.mulPose(axis.rotation(bend));
                matrices.translate(0, - offset, 0);

            }
        }
    }

    @Inject(method = "renderArmWithItem", at = @At(value = "INVOKE", target = "Lnet/minecraft/client/renderer/ItemInHandRenderer;renderItem(Lnet/minecraft/world/entity/LivingEntity;Lnet/minecraft/world/item/ItemStack;Lnet/minecraft/client/renderer/block/model/ItemTransforms$TransformType;ZLcom/mojang/blaze3d/vertex/PoseStack;Lnet/minecraft/client/renderer/MultiBufferSource;I)V"))
    private void changeItemLocation(LivingEntity livingEntity, ItemStack itemStack, ItemTransforms.TransformType transformType, HumanoidArm arm, PoseStack matrices, MultiBufferSource multiBufferSource, int i, CallbackInfo ci) {
<<<<<<< HEAD
        if(livingEntity instanceof IAnimatedPlayer player) {
            if (player.playerAnimator_getAnimation().isActive()) {
                AnimationProcessor anim = player.playerAnimator_getAnimation();
=======
        if(livingEntity instanceof IAnimatedPlayer) {
            IAnimatedPlayer player = (IAnimatedPlayer) livingEntity;
            if (player.getAnimation().isActive()) {
                AnimationProcessor anim = player.getAnimation();
>>>>>>> fbf1b419

                Vec3f rot = anim.get3DTransform(arm == HumanoidArm.LEFT ? "leftItem" : "rightItem", TransformType.ROTATION, Vec3f.ZERO);
                Vec3f pos = anim.get3DTransform(arm == HumanoidArm.LEFT ? "leftItem" : "rightItem", TransformType.POSITION, Vec3f.ZERO).scale(1/16f);

                matrices.translate(pos.getX(), pos.getY(), pos.getZ());

                matrices.mulPose(Vector3f.ZP.rotation(rot.getZ()));    //roll
                matrices.mulPose(Vector3f.YP.rotation(rot.getY()));    //pitch
                matrices.mulPose(Vector3f.XP.rotation(rot.getX()));    //yaw
            }
        }
    }
}<|MERGE_RESOLUTION|>--- conflicted
+++ resolved
@@ -24,16 +24,10 @@
 
     @Inject(method = "renderArmWithItem", at = @At(value = "INVOKE", target = "Lcom/mojang/blaze3d/vertex/PoseStack;mulPose(Lcom/mojang/math/Quaternion;)V", ordinal = 0))
     private void renderMixin(LivingEntity livingEntity, ItemStack stack, ItemTransforms.TransformType transformationMode, HumanoidArm arm, PoseStack matrices, MultiBufferSource vertexConsumers, int light, CallbackInfo ci){
-<<<<<<< HEAD
-        if(Helper.isBendEnabled() && livingEntity instanceof IAnimatedPlayer player){
+        if(Helper.isBendEnabled() && livingEntity instanceof IAnimatedPlayer){
+            IAnimatedPlayer player = (IAnimatedPlayer) livingEntity;
             if(player.playerAnimator_getAnimation().isActive()){
                 AnimationProcessor anim = player.playerAnimator_getAnimation();
-=======
-        if(Helper.isBendEnabled() && livingEntity instanceof IAnimatedPlayer){
-            IAnimatedPlayer player = (IAnimatedPlayer) livingEntity;
-            if(player.getAnimation().isActive()){
-                AnimationProcessor anim = player.getAnimation();
->>>>>>> fbf1b419
 
                 Vec3f data = anim.get3DTransform(arm == HumanoidArm.LEFT ? "leftArm" : "rightArm", TransformType.BEND, new Vec3f(0f, 0f, 0f));
 
@@ -54,16 +48,10 @@
 
     @Inject(method = "renderArmWithItem", at = @At(value = "INVOKE", target = "Lnet/minecraft/client/renderer/ItemInHandRenderer;renderItem(Lnet/minecraft/world/entity/LivingEntity;Lnet/minecraft/world/item/ItemStack;Lnet/minecraft/client/renderer/block/model/ItemTransforms$TransformType;ZLcom/mojang/blaze3d/vertex/PoseStack;Lnet/minecraft/client/renderer/MultiBufferSource;I)V"))
     private void changeItemLocation(LivingEntity livingEntity, ItemStack itemStack, ItemTransforms.TransformType transformType, HumanoidArm arm, PoseStack matrices, MultiBufferSource multiBufferSource, int i, CallbackInfo ci) {
-<<<<<<< HEAD
-        if(livingEntity instanceof IAnimatedPlayer player) {
+        if(livingEntity instanceof IAnimatedPlayer) {
+            IAnimatedPlayer player = (IAnimatedPlayer) livingEntity;
             if (player.playerAnimator_getAnimation().isActive()) {
                 AnimationProcessor anim = player.playerAnimator_getAnimation();
-=======
-        if(livingEntity instanceof IAnimatedPlayer) {
-            IAnimatedPlayer player = (IAnimatedPlayer) livingEntity;
-            if (player.getAnimation().isActive()) {
-                AnimationProcessor anim = player.getAnimation();
->>>>>>> fbf1b419
 
                 Vec3f rot = anim.get3DTransform(arm == HumanoidArm.LEFT ? "leftItem" : "rightItem", TransformType.ROTATION, Vec3f.ZERO);
                 Vec3f pos = anim.get3DTransform(arm == HumanoidArm.LEFT ? "leftItem" : "rightItem", TransformType.POSITION, Vec3f.ZERO).scale(1/16f);
