--- conflicted
+++ resolved
@@ -71,11 +71,7 @@
 
 
     @Inject(method = "setupRotations(Lnet/minecraft/client/player/AbstractClientPlayer;Lcom/mojang/blaze3d/vertex/PoseStack;FFFF)V", at = @At("RETURN"))
-<<<<<<< HEAD
-    private void applyBodyTransforms(AbstractClientPlayer abstractClientPlayerEntity, PoseStack matrixStack, float f, float bodyYaw, float tickDelta, float i, CallbackInfo ci){
-=======
     private void applyBodyTransforms(AbstractClientPlayer abstractClientPlayerEntity, PoseStack matrixStack, float f, float bodyYaw, float tickDelta, float scale, CallbackInfo ci){
->>>>>>> 2fb3a659
         var animationPlayer = ((IAnimatedPlayer) abstractClientPlayerEntity).playerAnimator_getAnimation();
         animationPlayer.setTickDelta(tickDelta);
         if(animationPlayer.isActive()){
