{
  "required": true,
  "minVersion": "0.8",
  "package": "dev.kosmx.playerAnim.mixin",
<<<<<<< HEAD
  "compatibilityLevel": "JAVA_16",
  "plugin": "dev.kosmx.playerAnim.impl.mixin.MixinConfig",
=======
  "compatibilityLevel": "JAVA_8",
>>>>>>> dd9adc5e
  "client": [
    "ArmorFeatureRendererMixin",
    "BipedEntityModelMixin",
    "FeatureRendererMixin",
    "HeldItemMixin",
    "ModelPartMixin",
    "PlayerEntityMixin",
    "PlayerModelMixin",
    "PlayerRendererMixin",
    "LivingEntityRenderRedirect_bendOnly"
  ],
  "mixins": [
  ],
  "injectors": {
    "defaultRequire": 1
  }
}<|MERGE_RESOLUTION|>--- conflicted
+++ resolved
@@ -2,12 +2,7 @@
   "required": true,
   "minVersion": "0.8",
   "package": "dev.kosmx.playerAnim.mixin",
-<<<<<<< HEAD
-  "compatibilityLevel": "JAVA_16",
-  "plugin": "dev.kosmx.playerAnim.impl.mixin.MixinConfig",
-=======
   "compatibilityLevel": "JAVA_8",
->>>>>>> dd9adc5e
   "client": [
     "ArmorFeatureRendererMixin",
     "BipedEntityModelMixin",
