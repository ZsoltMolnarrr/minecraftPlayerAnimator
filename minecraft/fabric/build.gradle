plugins {
    id "com.github.johnrengelman.shadow" version "7.1.2"
}

apply plugin: 'com.modrinth.minotaur'
apply plugin: 'com.matthewprenger.cursegradle'

architectury {
    platformSetupLoomIde()
    fabric()
}

sourceSets {
    testmod {
        compileClasspath += main.compileClasspath
        runtimeClasspath += main.runtimeClasspath
    }
    main {
        runtimeClasspath += testmod.runtimeClasspath
    }
}

loom {
    accessWidenerPath = project(":${project.module_name}:common").loom.accessWidenerPath
    runs {
        testmodClient {
            client()
            //ideConfigGenerated project.rootProject == project
            //vmArg "-Dmixin.debug.export=true"
            ideConfigGenerated(true)
            name = "Testmod Client"
            source sourceSets.testmod
        }
    }
}


configurations {
    common
    shadowCommon // Don't use shadow from the shadow plugin because we don't want IDEA to index this.
    compileClasspath.extendsFrom common
    runtimeClasspath.extendsFrom common
    developmentFabric.extendsFrom common
}

dependencies {
    modImplementation "net.fabricmc:fabric-loader:${rootProject.fabric_loader_version}"


    common(project(path: ":${project.module_name}:common", configuration: "namedElements")) { transitive false }
    shadowCommon(project(path: ":${project.module_name}:common", configuration: "transformProductionFabric")) { transitive false }

    common(shadowCommon(project(path: ":coreLib")) {transitive false}) {transitive false} //Why can I nest these?

    //Testing libraries
<<<<<<< HEAD
    //*
    modLocalRuntime "io.github.kosmx.bendy-lib:bendy-lib-fabric:${project.bendy_lib}"
    modLocalRuntime "maven.modrinth:3dskinlayers:1.5.2-fabric-1.19"
    modLocalRuntime "maven.modrinth:emotecraft:2.2.6-SNAPSHOT-build.44-MC1.19.2-fabric"
    modLocalRuntime "maven.modrinth:modmenu:4.0.4"
    modLocalRuntime "net.fabricmc.fabric-api:fabric-api:${rootProject.fabric_api_version}"
    //*/
=======
    //modImplementation "io.github.kosmx.bendy-lib:bendy-lib-fabric:${project.bendy_lib}"
>>>>>>> dd9adc5e

    modImplementation fabricApi.module("fabric-resource-loader-v0", project.fabric_api_version)

}

project.archivesBaseName = rootProject.archives_base_name + "-" + project.name

processResources {
    inputs.property "version", project.version

    filesMatching("fabric.mod.json") {
        expand "version": project.version
    }
}

shadowJar {
    exclude "architectury.common.json"

    configurations = [project.configurations.shadowCommon]
    classifier "dev-shadow"
}

remapJar {
    injectAccessWidener = true
    inputFile.set shadowJar.archiveFile
    dependsOn shadowJar
    classifier null
}

jar {
    classifier "dev"
}

sourcesJar {
    def commonSources = project(":${project.module_name}:common").sourcesJar
    dependsOn commonSources
    from commonSources.archiveFile.map { zipTree(it) }

    def apiSources = project(":coreLib").sourcesJar
    dependsOn apiSources
    from apiSources.archiveFile.map { zipTree(it) }
}

components.java {
    withVariantsFromConfiguration(project.configurations.shadowRuntimeElements) {
        skip()
    }
}

publishing {
    publications {
        mavenFabric(MavenPublication) {
            artifactId = rootProject.archives_base_name + "-" + project.name
            from components.java
        }
    }

    // See https://docs.gradle.org/current/userguide/publishing_maven.html for information on how to set up publishing.
    repositories {
        repositories {

            if (project.keysExists) {
                maven {
                    url = 'https://maven.kosmx.dev/'
                    credentials {
                        username = project.keys.kosmx_maven_user
                        password = project.keys.kosmx_maven
                    }
                }
                maven {
                    name = "GitHubPackages"
                    url = "https://maven.pkg.github.com/kosmx/minecraftPlayerAnimator"
                    credentials {
                        username = System.getenv("GITHUB_ACTOR")
                        password = System.getenv("GITHUB_TOKEN")
                    }
                }
            } else {
                mavenLocal()
            }
        }
    }
}


if(keysExists) {
    modrinth {
        versionType = project.cfType

        uploadFile = remapJar

        token = project.keys.modrinth_token

        projectId = "playeranimator"

        versionNumber = "${rootProject.mod_version}-fabric"
        versionName = "${rootProject.mod_version}-fabric"

        gameVersions = ["1.16.4", "1.16.5"]
        changelog = changes
        loaders = ["fabric", "quilt"]
        failSilently = false

        dependencies {
            optional.project "bendy-lib"
        }
    }

    curseforge {
        apiKey = project.keys.curseforge_key

        project {
            id = '658587' //https://www.curseforge.com/minecraft/mc-mods/playeranimator
            changelogType = "markdown"
            //changelog = '[See on Github](https://github.com/KosmX/emotes/commits/master)'
            changelog = changes
            releaseType = project.cfType
            addGameVersion "1.16.4"
            addGameVersion "1.16.5"
            addGameVersion "Fabric"


            relations {
                optionalDependency 'bendy-lib'
            }

            options {
                forgeGradleIntegration = false
                javaVersionAutoDetect = false // defaults to true
            }


            mainArtifact(remapJar)
        }
    }
}<|MERGE_RESOLUTION|>--- conflicted
+++ resolved
@@ -53,17 +53,7 @@
     common(shadowCommon(project(path: ":coreLib")) {transitive false}) {transitive false} //Why can I nest these?
 
     //Testing libraries
-<<<<<<< HEAD
-    //*
-    modLocalRuntime "io.github.kosmx.bendy-lib:bendy-lib-fabric:${project.bendy_lib}"
-    modLocalRuntime "maven.modrinth:3dskinlayers:1.5.2-fabric-1.19"
-    modLocalRuntime "maven.modrinth:emotecraft:2.2.6-SNAPSHOT-build.44-MC1.19.2-fabric"
-    modLocalRuntime "maven.modrinth:modmenu:4.0.4"
-    modLocalRuntime "net.fabricmc.fabric-api:fabric-api:${rootProject.fabric_api_version}"
-    //*/
-=======
     //modImplementation "io.github.kosmx.bendy-lib:bendy-lib-fabric:${project.bendy_lib}"
->>>>>>> dd9adc5e
 
     modImplementation fabricApi.module("fabric-resource-loader-v0", project.fabric_api_version)
 
