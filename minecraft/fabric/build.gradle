--- conflicted
+++ resolved
@@ -152,11 +152,7 @@
         versionNumber = "${rootProject.mod_version}-fabric"
         versionName = "${rootProject.mod_version}-fabric"
 
-<<<<<<< HEAD
         gameVersions = ["1.16.4", "1.16.5"]
-=======
-        gameVersions = ["1.18", "1.18.1", "1.18.2"]
->>>>>>> 560ade76
         changelog = changes
         loaders = ["fabric", "quilt"]
         failSilently = false
@@ -175,14 +171,8 @@
             //changelog = '[See on Github](https://github.com/KosmX/emotes/commits/master)'
             changelog = changes
             releaseType = project.cfType
-<<<<<<< HEAD
             addGameVersion "1.16.4"
             addGameVersion "1.16.5"
-=======
-            addGameVersion "1.18"
-            addGameVersion "1.18.1"
-            addGameVersion "1.18.2"
->>>>>>> 560ade76
             addGameVersion "Fabric"
 
 
