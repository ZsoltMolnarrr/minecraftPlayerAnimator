--- conflicted
+++ resolved
@@ -30,13 +30,8 @@
  *
  */
 public class PlayerAnimTestmod implements ClientModInitializer {
-<<<<<<< HEAD
-    public static final Logger LOGGER = LoggerFactory.getLogger("testmod");
+    public static final Logger LOGGER = LogManager.getLogger("testmod");
     //public static final ModifierLayer<IAnimation> testAnimation = new ModifierLayer<>(); //Create an animation container for the main player
-=======
-    public static final Logger LOGGER = LogManager.getLogger("testmod");
-    public static final ModifierLayer<IAnimation> testAnimation = new ModifierLayer<>(); //Create an animation container for the main player
->>>>>>> fbf1b419
     //You can create a map for every player or just mixin the data into the playerEntity.
 
     @Override
