package dev.kosmx.playerAnim.impl.forge;

<<<<<<< HEAD
import org.jetbrains.annotations.ApiStatus;
import org.spongepowered.asm.service.MixinService;

import java.io.IOException;

@ApiStatus.Internal
public class HelperImpl {
    public static boolean isBendyLibPresent() {
        return hasClass("io.github.kosmx.bendylib.impl.ICuboid");
    }


    private static boolean hasClass(String name) {
        try {
            // This does *not* load the class!
            MixinService.getService().getBytecodeProvider().getClassNode(name);
            return true;
        } catch (ClassNotFoundException | IOException e) {
=======
public class HelperImpl {
    public static boolean isBendyLibPresent() {
        try {
            Class.forName("io.github.kosmx.bendylib.IModelPart").getName();
            System.out.println("[playerAnimator] bendy-lib found");
            return true;
        } catch(ClassNotFoundException e) {
>>>>>>> dd9adc5e
            return false;
        }
    }
}<|MERGE_RESOLUTION|>--- conflicted
+++ resolved
@@ -1,33 +1,12 @@
 package dev.kosmx.playerAnim.impl.forge;
 
-<<<<<<< HEAD
-import org.jetbrains.annotations.ApiStatus;
-import org.spongepowered.asm.service.MixinService;
-
-import java.io.IOException;
-
-@ApiStatus.Internal
-public class HelperImpl {
-    public static boolean isBendyLibPresent() {
-        return hasClass("io.github.kosmx.bendylib.impl.ICuboid");
-    }
-
-
-    private static boolean hasClass(String name) {
-        try {
-            // This does *not* load the class!
-            MixinService.getService().getBytecodeProvider().getClassNode(name);
-            return true;
-        } catch (ClassNotFoundException | IOException e) {
-=======
 public class HelperImpl {
     public static boolean isBendyLibPresent() {
         try {
-            Class.forName("io.github.kosmx.bendylib.IModelPart").getName();
+            MixinService.getService().getBytecodeProvider().getClassNode("io.github.kosmx.bendylib.IModelPart");
             System.out.println("[playerAnimator] bendy-lib found");
             return true;
         } catch(ClassNotFoundException e) {
->>>>>>> dd9adc5e
             return false;
         }
     }
