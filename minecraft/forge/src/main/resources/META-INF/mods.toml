--- conflicted
+++ resolved
@@ -1,9 +1,5 @@
 modLoader = "javafml"
-<<<<<<< HEAD
-loaderVersion = "[37.1.1,)"
-=======
 loaderVersion = "[35.1.0,)"
->>>>>>> dd3f214b
 #issueTrackerURL = ""
 license = "Insert License Here"
 
